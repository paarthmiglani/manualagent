# scripts/prepare_ocr_dataset.py
# Script to automate the preparation of OCR dataset files for training and validation,
# now with support for multiple data directories to create a unified multilingual dataset.

import os
import argparse
import pandas as pd
import yaml
from tqdm import tqdm

def find_corresponding_gt_file(image_filename, directory):
    """
    Finds the ground truth .txt file for a given image filename.
    Handles variations like 'img_123.jpg' -> 'gt_123.txt' or 'img_123.jpg' -> '123.txt'.
    """
    base_name = os.path.splitext(image_filename)[0]
    # Try direct mapping: img_123.jpg -> gt_123.txt
    gt_base_name = base_name.replace('img_', 'gt_')
    gt_filename = gt_base_name + ".txt"
    gt_path = os.path.join(directory, gt_filename)
    if os.path.exists(gt_path):
        return gt_path
    # Try alternative mapping: img_123.jpg -> 123.txt
    gt_base_name = base_name.replace('img_', '')
    gt_filename = gt_base_name + ".txt"
    gt_path = os.path.join(directory, gt_filename)
<<<<<<< HEAD
    if os.path.exists(gt_path):
        return gt_path
    return None
=======
    return gt_path if os.path.exists(gt_path) else None

>>>>>>> 77c9cd15
def process_directories(data_directories):
    """
    Scans a list of directories to extract image-text pairs and all unique characters.
    """
    all_annotation_data = []
    all_characters = set()

    for data_dir in data_directories:
        if not os.path.isdir(data_dir):
            print(f"Warning: Directory not found at '{data_dir}'. Skipping.")
            continue

        image_extensions = {'.jpg', '.jpeg', '.png', '.bmp', '.tiff'}
        image_filenames = [f for f in os.listdir(data_dir) if os.path.splitext(f)[1].lower() in image_extensions]

        print(f"Scanning {data_dir}: Found {len(image_filenames)} potential image files.")

        for image_name in tqdm(image_filenames, desc=f"Processing {os.path.basename(data_dir)}"):
            gt_file_path = find_corresponding_gt_file(image_name, data_dir)
            if gt_file_path:
                try:
                    with open(gt_file_path, 'r', encoding='utf-8') as f:
                        text_label = f.read().strip()
                    if text_label:
                        # We need to store the absolute path to the image now
                        abs_image_path = os.path.abspath(os.path.join(data_dir, image_name))
                        all_annotation_data.append({'filepath': abs_image_path, 'text': text_label})
                        all_characters.update(text_label)
                    else:
                        print(f"Warning: Annotation file '{gt_file_path}' is empty. Skipping.")
                except Exception as e:
                    print(f"Warning: Error reading '{gt_file_path}': {e}. Skipping.")
            else:
                print(f"Warning: No annotation found for image '{image_name}'. Skipping.")

    return all_annotation_data, all_characters

def update_ocr_config(config_path, train_ann_path, val_ann_path, char_list_path):
    """
    Updates the configs/ocr.yaml file with the paths to the generated dataset files.
    The dataset_path fields are now removed as the annotation files will contain absolute paths.
    """
    if not os.path.exists(config_path):
        print(f"Warning: OCR config file not found at '{config_path}'. A new one will be created.")
        config_data = {}
    else:
        with open(config_path, 'r') as f:
            config_data = yaml.safe_load(f) or {}

    if 'model' not in config_data: config_data['model'] = {}
    if 'training' not in config_data: config_data['training'] = {}

    # Remove old dataset_path keys and set new annotation file paths
    config_data['training'].pop('dataset_path', None)
    config_data['training'].pop('validation_dataset_path', None)

    config_data['training']['annotations_file'] = os.path.abspath(train_ann_path)
    if val_ann_path:
        config_data['training']['validation_annotations_file'] = os.path.abspath(val_ann_path)

    config_data['model']['char_list_path'] = os.path.abspath(char_list_path)

    os.makedirs(os.path.dirname(config_path) or '.', exist_ok=True)
    with open(config_path, 'w') as f:
        yaml.dump(config_data, f, sort_keys=False)

    print(f"\nSuccessfully updated '{config_path}' with the new dataset paths.")

def main():
    parser = argparse.ArgumentParser(
        description="Prepare multilingual OCR dataset files and update config.",
        formatter_class=argparse.RawTextHelpFormatter
    )
    parser.add_argument('--train_dirs', nargs='+', required=True, help="Space-separated list of directories for training data.")
    parser.add_argument('--val_dirs', nargs='+', help="(Optional) Space-separated list of directories for validation data.")
    parser.add_argument('--config_path', type=str, default="configs/ocr.yaml", help="Path to the OCR configuration file.")

    args = parser.parse_args()

    print("--- Starting Multilingual OCR Dataset Preparation ---")

    # Process training directories
    train_data, train_chars = process_directories(args.train_dirs)
    if not train_data:
        print("Preparation failed: No training data could be processed.")
        return

    # Process validation directories if provided
    val_data, val_chars = [], set()
    if args.val_dirs:
        val_data, val_chars = process_directories(args.val_dirs)

    combined_chars = train_chars.union(val_chars)

    output_dir = os.path.join("data", "ocr")
    os.makedirs(output_dir, exist_ok=True)

    train_df = pd.DataFrame(train_data)
    train_ann_path = os.path.join(output_dir, "train_annotations.csv")
    train_df.to_csv(train_ann_path, index=False)
    print(f"\nTraining annotations file created at: {train_ann_path} ({len(train_df)} entries)")

    val_ann_path = None
    if val_data:
        val_df = pd.DataFrame(val_data)
        val_ann_path = os.path.join(output_dir, "val_annotations.csv")
        val_df.to_csv(val_ann_path, index=False)
        print(f"Validation annotations file created at: {val_ann_path} ({len(val_df)} entries)")

    sorted_chars = sorted(list(combined_chars))
    char_list_path = os.path.join(output_dir, "char_list.txt")
    with open(char_list_path, 'w', encoding='utf-8') as f:
        for char in sorted_chars:
            f.write(char + '\n')
    print(f"Unified character list created with {len(sorted_chars)} unique characters at: {char_list_path}")

    update_ocr_config(
        config_path=args.config_path,
        train_ann_path=train_ann_path,
        val_ann_path=val_ann_path,
        char_list_path=char_list_path,
    )

    print("\n--- Preparation Complete! ---")

if __name__ == '__main__':
    main()<|MERGE_RESOLUTION|>--- conflicted
+++ resolved
@@ -24,14 +24,9 @@
     gt_base_name = base_name.replace('img_', '')
     gt_filename = gt_base_name + ".txt"
     gt_path = os.path.join(directory, gt_filename)
-<<<<<<< HEAD
     if os.path.exists(gt_path):
         return gt_path
     return None
-=======
-    return gt_path if os.path.exists(gt_path) else None
-
->>>>>>> 77c9cd15
 def process_directories(data_directories):
     """
     Scans a list of directories to extract image-text pairs and all unique characters.
