model:
  name: CustomIndicOCR_CRNN_BiLSTM
  type: CRNN
  weights_path: null
<<<<<<< HEAD
=======
  char_list_path: /Users/paarthmiglani/PycharmProjects/manualagent/cultural_artifact_explorer/scripts/data/ocr/char_list.txt
>>>>>>> 99d21dfe
  input_height: 32
  input_channels: 1
  rnn_hidden_size: 256
  num_rnn_layers: 2
<<<<<<< HEAD
  char_list_path: /app/data/ocr/char_list.txt
preprocessing:
  image_height: 32
=======
preprocessing:
  image_height: 64
>>>>>>> 99d21dfe
  grayscale: true
  binarization_threshold: null
  invert_colors: false
postprocessing:
  beam_search: false
  beam_width: 5
  confidence_threshold: 0.5
training:
<<<<<<< HEAD
  annotations_file: /app/data/ocr/train_annotations.csv
=======
  dataset_path: /Users/paarthmiglani/PycharmProjects/manualagent/data/ocr/images
  annotations_file: /Users/paarthmiglani/PycharmProjects/manualagent/cultural_artifact_explorer/scripts/data/ocr/annotations.csv
>>>>>>> 99d21dfe
  validation_split: 0.1
  batch_size: 32
  learning_rate: 0.001
  epochs: 100
  optimizer: Adam
  augmentation:
    enable: true
<<<<<<< HEAD
    rotate_limit: 5
    scale_limit: 0.1
    shear_limit: 3
    grid_distortion:
      enable: true
      num_steps: 5
      distort_limit: 0.2
    brightness_contrast:
      enable: true
      contrast_limit: 0.2
      brightness_limit: 0.2
    blur:
      enable: true
      blur_limit: 3
    gaussian_noise:
      enable: true
      var_limit:
      - 10.0
      - 50.0
=======
    rotate_max_angle: 5
    scale_max_factor: 0.1
    noise_level: 0.05
>>>>>>> 99d21dfe
  output_dir: models/ocr/
  log_interval: 100
inference:
  device: cpu
  text_detection:
    enable: true
    detection_model_path: null
    detection_threshold: 0.7
    box_threshold: 0.4
    link_threshold: 0.4
    low_text_threshold: 0.4
    word_segmentation: true<|MERGE_RESOLUTION|>--- conflicted
+++ resolved
@@ -2,22 +2,14 @@
   name: CustomIndicOCR_CRNN_BiLSTM
   type: CRNN
   weights_path: null
-<<<<<<< HEAD
-=======
-  char_list_path: /Users/paarthmiglani/PycharmProjects/manualagent/cultural_artifact_explorer/scripts/data/ocr/char_list.txt
->>>>>>> 99d21dfe
+
   input_height: 32
   input_channels: 1
   rnn_hidden_size: 256
   num_rnn_layers: 2
-<<<<<<< HEAD
-  char_list_path: /app/data/ocr/char_list.txt
+  char_list_path: /Users/paarthmiglani/PycharmProjects/manualagent/cultural_artifact_explorer/scripts/data/ocr/char_list.txt
 preprocessing:
   image_height: 32
-=======
-preprocessing:
-  image_height: 64
->>>>>>> 99d21dfe
   grayscale: true
   binarization_threshold: null
   invert_colors: false
@@ -26,20 +18,8 @@
   beam_width: 5
   confidence_threshold: 0.5
 training:
-<<<<<<< HEAD
-  annotations_file: /app/data/ocr/train_annotations.csv
-=======
   dataset_path: /Users/paarthmiglani/PycharmProjects/manualagent/data/ocr/images
   annotations_file: /Users/paarthmiglani/PycharmProjects/manualagent/cultural_artifact_explorer/scripts/data/ocr/annotations.csv
->>>>>>> 99d21dfe
-  validation_split: 0.1
-  batch_size: 32
-  learning_rate: 0.001
-  epochs: 100
-  optimizer: Adam
-  augmentation:
-    enable: true
-<<<<<<< HEAD
     rotate_limit: 5
     scale_limit: 0.1
     shear_limit: 3
@@ -59,11 +39,9 @@
       var_limit:
       - 10.0
       - 50.0
-=======
     rotate_max_angle: 5
     scale_max_factor: 0.1
     noise_level: 0.05
->>>>>>> 99d21dfe
   output_dir: models/ocr/
   log_interval: 100
 inference:
@@ -75,4 +53,4 @@
     box_threshold: 0.4
     link_threshold: 0.4
     low_text_threshold: 0.4
-    word_segmentation: true+    word_segmentation: true
