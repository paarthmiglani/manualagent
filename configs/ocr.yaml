--- conflicted
+++ resolved
@@ -1,8 +1,4 @@
-# Configuration for OCR Module
-
-# Model settings
 model:
-<<<<<<< HEAD
   name: CustomIndicOCR_CRNN_BiLSTM
   type: CRNN
   weights_path: null
@@ -23,47 +19,10 @@
 training:
   dataset_path: /Users/paarthmiglani/PycharmProjects/manualagent/data/ocr/images
   annotations_file: /Users/paarthmiglani/PycharmProjects/manualagent/cultural_artifact_explorer/scripts/data/ocr/annotations.csv
-  char_list_path: /Users/paarthmiglani/PycharmProjects/manualagent/cultural_artifact_explorer/scripts/data/ocr/char_list.txt
-=======
-  name: "CustomIndicOCR_CRNN_BiLSTM" # Example model name
-  type: "CRNN" # CRNN, Transformer, etc.
-  # Path to pre-trained weights or checkpoint for inference
-  # This might be a relative path from the project root or an absolute path
-  # Example: "models/ocr/crnn_devanagari_best.pth"
-  weights_path: null # To be filled after training
-
-  # Architecture specific parameters
-  input_height: 32 # Height of the input image to the model
-  input_channels: 1 # 1 for grayscale, 3 for color
-  rnn_hidden_size: 256
-  num_rnn_layers: 2
-  # Character set / vocabulary path
-  # Example: "data/annotations/ocr_char_list_devanagari.txt"
-  char_list_path: null
-
-# Preprocessing settings for inference
-preprocessing:
-  image_height: 32   # Target height for resizing before feeding to model
-  grayscale: true
-  binarization_threshold: null # null for no fixed threshold, or value like 128, or "otsu"
-  invert_colors: false # If input images are white text on black bg
-
-# Postprocessing settings
-postprocessing:
-  beam_search: false # Whether to use beam search for decoding
-  beam_width: 5      # Beam width if beam_search is true
-  confidence_threshold: 0.5 # Minimum confidence for recognized text
-
-# Training specific configurations (can be a separate file or section)
-training:
-  dataset_path: "data/processed/ocr_training_data/"
-  annotations_file: "data/annotations/ocr_train_annotations.json"
->>>>>>> 4da770fa
   validation_split: 0.1
   batch_size: 32
   learning_rate: 0.001
   epochs: 100
-<<<<<<< HEAD
   optimizer: Adam
   augmentation:
     enable: true
@@ -76,68 +35,9 @@
   device: cpu
   text_detection:
     enable: true
-=======
-  optimizer: "Adam"
-  # Augmentation settings
-  augmentation:
-    enable: true
-    # -- Geometric Distortions --
-    rotate_limit: 5  # degrees
-    scale_limit: 0.1 # e.g., 0.1 means scale between 90% and 110%
-    shear_limit: 3   # degrees
-    grid_distortion:
-      enable: true
-      num_steps: 5
-      distort_limit: 0.2
-
-    # -- Color and Noise --
-    brightness_contrast:
-      enable: true
-      contrast_limit: 0.2
-      brightness_limit: 0.2
-
-    blur:
-      enable: true
-      blur_limit: 3 # max kernel size
-
-    gaussian_noise:
-      enable: true
-      var_limit: [10.0, 50.0] # variance range
-
-
-  # Path to save trained models and logs
-  # Example: "models/ocr/"
-  output_dir: "models/ocr/"
-  log_interval: 100 # Log every N batches
-
-# Inference settings
-inference:
-  # Device to run inference on ("cpu", "cuda:0", etc.)
-  device: "cpu"
-  # Settings for text detection if separate from recognition
-  text_detection:
-    enable: true
-    # Path to text detection model if different
-    # Example: "models/ocr/text_detector_craft.pth"
->>>>>>> 4da770fa
     detection_model_path: null
     detection_threshold: 0.7
     box_threshold: 0.4
     link_threshold: 0.4
     low_text_threshold: 0.4
-<<<<<<< HEAD
-    word_segmentation: true
-=======
-    # Parameters for segmenting words or lines if detector gives character boxes
-    word_segmentation: true
-
-# Example for different scripts if needed
-# Example: Devanagari OCR might have a different char_list or model weights
-# script_specific_configs:
-#   devanagari:
-#     model_weights_path: "models/ocr/crnn_devanagari_best.pth"
-#     char_list_path: "data/annotations/ocr_char_list_devanagari.txt"
-#   tamil:
-#     model_weights_path: "models/ocr/crnn_tamil_best.pth"
-#     char_list_path: "data/annotations/ocr_char_list_tamil.txt"
->>>>>>> 4da770fa
+    word_segmentation: true